--- conflicted
+++ resolved
@@ -28,55 +28,45 @@
   private final String nodeId;
   private final boolean nextHeartbeat;
   private final List<ContainerStatus> hopContainersStatusList;
-<<<<<<< HEAD
   private final MasterKey currentNMMasterKey;
   private final MasterKey nextNMMasterKey;
   private final MasterKey currentRMContainerMasterKey;
-  private final MasterKey nextRMContainerMasterKey;
-  
-=======
-  private final float CurrentPrice;
-  private final long CurrentPriceTick;
+  private final MasterKey nextRMContainerMasterKey;  
+  private final float currentPrice;
+  private final long currentPriceTick;
 
 
->>>>>>> 617d7afd
   public StreamingRTComps(
           Set<org.apache.hadoop.yarn.api.records.ContainerId> containersToClean,
           List<org.apache.hadoop.yarn.api.records.ApplicationId> finishedApp,
-          String nodeId, boolean nextHeartbeat, 
+          String nodeId, boolean nextHeartbeat,
           List<ContainerStatus> hopContainersStatusList,
-<<<<<<< HEAD
           MasterKey currentNMMasterKey,
           MasterKey nextNMMasterKey,
           MasterKey currentRMContainerMasterKey,
-          MasterKey nextRMContainerMasterKey
+          MasterKey nextRMContainerMasterKey,
+          float currentPrice,
+          long currentPriceTick
   ) {
-=======
-          float currentPrice,
-          long  currentPriceTick) {
->>>>>>> 617d7afd
     this.containersToClean = containersToClean;
     this.finishedApp = finishedApp;
     this.nodeId = nodeId;
     this.nextHeartbeat = nextHeartbeat;
     this.hopContainersStatusList = hopContainersStatusList;
-<<<<<<< HEAD
     this.currentNMMasterKey=currentNMMasterKey;
     this.nextNMMasterKey = nextNMMasterKey;
     this.currentRMContainerMasterKey = currentRMContainerMasterKey;
     this.nextRMContainerMasterKey = nextRMContainerMasterKey;
-=======
-    this.CurrentPrice = currentPrice;
-    this.CurrentPriceTick = currentPriceTick;
+    this.currentPrice = currentPrice;
+    this.currentPriceTick = currentPriceTick;
   }
   
   public float getCurrentPrice() {
-    return CurrentPrice;
+    return currentPrice;
   }
 
   public long getCurrentPriceTick() {
-    return CurrentPriceTick;
->>>>>>> 617d7afd
+    return currentPriceTick;
   }
 
   public Set<org.apache.hadoop.yarn.api.records.ContainerId> getContainersToClean() {
