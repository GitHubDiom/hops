import argparse
import subprocess
import time

import logging
logger = logging.getLogger(__name__)
logger.setLevel(logging.DEBUG)
formatter = logging.Formatter('[%(asctime)s] %(levelname)s: %(message)s')

ch = logging.StreamHandler()
ch.setLevel(logging.DEBUG)
ch.setFormatter(formatter)

logger.addHandler(ch)

# Example:
#
# wsk -i action create /whisk.system/namenode1 /home/ubuntu/repos/hops/hadoop-hdfs-project/hadoop-hdfs/target/hadoop-hdfs-3.2.0.3-SNAPSHOT.jar --main org.apache.hadoop.hdfs.server.namenode.ServerlessNameNode --web true --kind namenode:1
#

if __name__ == "__main__":
    parser = argparse.ArgumentParser()

    parser.add_argument("-n", "--num-functions",
        dest = "num_functions",
        type = int,
        default = 5,
        help = "The number of serverless functions to create. Default: 5")

    parser.add_argument("-p", "--prefix",
        dest = "prefix",
        type = str,
        default = "namenode",
        help = "The base name of the serverless functions. Default: \"namenode\". The created functions will be named <prefix>1, <prefix>2, etc.")

    parser.add_argument("-i", "--image",
        dest = "docker_image",
        type = str,
        default = "scusemua/java8action:latest",
        help = "The name of the docker image to use. Default: \"scusemua/java8action:latest\"")

    parser.add_argument("-c", "--concurrency", default = 1, type = int, dest = "concurrency",
                        help = "the maximum intra-container concurrent activation LIMIT for the action (default 1)")

    parser.add_argument("--create",
        action = "store_true",
        help = "Create new functions (rather than update existing functions. Only one of `create` and `update` should be true.")

    parser.add_argument("--memory", type = int, default = 256, help = "Memory limit in MB for the function. Default: 256MB")

    parser.add_argument("--update",
        action = "store_true",
        help = "Update existing functions (rather than create new functions. Only one of `create` and `update` should be true.")

    parser.add_argument("-m", "--main-class",
        dest = "main_class", type = str, default = "org.apache.hadoop.hdfs.serverless.OpenWhiskHandler",
        help = "The fully-qualified class name containing the OpenWhisk function handler.")

    parser.add_argument("-j", "--path", dest = "jar_path", type = str, default = "/home/ubuntu/repos/hops/hadoop-hdfs-project/hadoop-hdfs/target/hadoop-hdfs-3.2.0.3-SNAPSHOT.jar",
        help = "Path to the JAR file containing the ServerlessNameNode code.")

    arguments = parser.parse_args()

    num_functions = arguments.num_functions
    prefix = arguments.prefix
    do_update = arguments.update
    do_create = arguments.create
    docker_image = arguments.docker_image
    main_class = arguments.main_class
    jar_path = arguments.jar_path
    concurrency = arguments.concurrency
    memory = arguments.memory

    # Only one of `do_create` and `do_update` should be true.
    if (do_create and do_update):
        logger.error("Exactly one of `create` and `update` must be true, NOT both.")
        exit(1)
    elif (not do_create and not do_update):
        logger.error("Exactly one of `create` and `update` must be true.")
        exit(1)

    logger.debug("Number of functions to create: %d" % num_functions)
    logger.debug("Function prefix: \"%s\"" % prefix)
    logger.debug("Docker image: \"%s\"" % docker_image)

    for i in range(num_functions):
        function_name = "%s%d" % (prefix, i)

        if do_create:
            logger.debug("Creating function with name \"%s\"" % function_name)
            #command = "wsk -i action create /whisk.system/%s %s --main %s --web true --docker %s" % (function_name, jar_path, main_class, docker_image)
<<<<<<< HEAD
            command = "wsk -i action create /whisk.system/%s %s --main %s --web true --concurrency %d --kind generic-namenode --memory %d --param actionMemory %d" % (function_name, jar_path, main_class, concurrency, memory, memory)
        else:
            logger.debug("Updating function with name \"%s\"" % function_name)
            #command = "wsk -i action update /whisk.system/%s %s --main %s --web true --docker %s" % (function_name, jar_path, main_class, docker_image)
            command = "wsk -i action update /whisk.system/%s %s --main %s --web true --concurrency %d --kind generic-namenode --memory %d --param actionMemory %d" % (function_name, jar_path, main_class, concurrency, memory, memory)
=======
            command = "wsk -i action create %s %s --main %s --web true --concurrency %d --kind generic-namenode --memory %d --param actionMemory %d" % (function_name, jar_path, main_class, concurrency, memory, memory)
        else:
            logger.debug("Updating function with name \"%s\"" % function_name)
            #command = "wsk -i action update /whisk.system/%s %s --main %s --web true --docker %s" % (function_name, jar_path, main_class, docker_image)
            command = "wsk -i action update %s %s --main %s --web true --concurrency %d --kind generic-namenode --memory %d --param actionMemory %d" % (function_name, jar_path, main_class, concurrency, memory, memory)
>>>>>>> 6612919c

        split_command = command.split(" ")

        logger.debug("Executing command: " + str(split_command))

        subprocess.run(split_command)

        time.sleep(1)<|MERGE_RESOLUTION|>--- conflicted
+++ resolved
@@ -89,19 +89,11 @@
         if do_create:
             logger.debug("Creating function with name \"%s\"" % function_name)
             #command = "wsk -i action create /whisk.system/%s %s --main %s --web true --docker %s" % (function_name, jar_path, main_class, docker_image)
-<<<<<<< HEAD
-            command = "wsk -i action create /whisk.system/%s %s --main %s --web true --concurrency %d --kind generic-namenode --memory %d --param actionMemory %d" % (function_name, jar_path, main_class, concurrency, memory, memory)
-        else:
-            logger.debug("Updating function with name \"%s\"" % function_name)
-            #command = "wsk -i action update /whisk.system/%s %s --main %s --web true --docker %s" % (function_name, jar_path, main_class, docker_image)
-            command = "wsk -i action update /whisk.system/%s %s --main %s --web true --concurrency %d --kind generic-namenode --memory %d --param actionMemory %d" % (function_name, jar_path, main_class, concurrency, memory, memory)
-=======
             command = "wsk -i action create %s %s --main %s --web true --concurrency %d --kind generic-namenode --memory %d --param actionMemory %d" % (function_name, jar_path, main_class, concurrency, memory, memory)
         else:
             logger.debug("Updating function with name \"%s\"" % function_name)
             #command = "wsk -i action update /whisk.system/%s %s --main %s --web true --docker %s" % (function_name, jar_path, main_class, docker_image)
             command = "wsk -i action update %s %s --main %s --web true --concurrency %d --kind generic-namenode --memory %d --param actionMemory %d" % (function_name, jar_path, main_class, concurrency, memory, memory)
->>>>>>> 6612919c
 
         split_command = command.split(" ")
 
